--- conflicted
+++ resolved
@@ -47,15 +47,6 @@
         
 
 class WindowsBuild(PlatformBuild):
-<<<<<<< HEAD
-
-    vs_search = [
-        "C:\\Program Files\\Microsoft Visual Studio 9.0",
-        "C:\\Program Files\\Microsoft Visual Studio 8",
-        ]
-
-=======
->>>>>>> 83b5fcf5
     def build(self, build_dir, build_type, target, project):
         import configure
         if not target: target = 'INSTALL'
