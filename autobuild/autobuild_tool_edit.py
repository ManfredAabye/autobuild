--- conflicted
+++ resolved
@@ -238,10 +238,6 @@
 
 
 def listify_str(str):
-<<<<<<< HEAD
-    return shlex.split(str, False)
-=======
     list = str.split(',')
     list = [p.strip() for p in list if p.strip()]
-    return list
->>>>>>> 15dd392d
+    return list