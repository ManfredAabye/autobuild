# $LicenseInfo:firstyear=2010&license=mit$
# Copyright (c) 2010, Linden Research, Inc.
# 
# Permission is hereby granted, free of charge, to any person obtaining a copy
# of this software and associated documentation files (the "Software"), to deal
# in the Software without restriction, including without limitation the rights
# to use, copy, modify, merge, publish, distribute, sublicense, and/or sell
# copies of the Software, and to permit persons to whom the Software is
# furnished to do so, subject to the following conditions:
# 
# The above copyright notice and this permission notice shall be included in
# all copies or substantial portions of the Software.
# 
# THE SOFTWARE IS PROVIDED "AS IS", WITHOUT WARRANTY OF ANY KIND, EXPRESS OR
# IMPLIED, INCLUDING BUT NOT LIMITED TO THE WARRANTIES OF MERCHANTABILITY,
# FITNESS FOR A PARTICULAR PURPOSE AND NONINFRINGEMENT. IN NO EVENT SHALL THE
# AUTHORS OR COPYRIGHT HOLDERS BE LIABLE FOR ANY CLAIM, DAMAGES OR OTHER
# LIABILITY, WHETHER IN AN ACTION OF CONTRACT, TORT OR OTHERWISE, ARISING FROM,
# OUT OF OR IN CONNECTION WITH THE SOFTWARE OR THE USE OR OTHER DEALINGS IN
# THE SOFTWARE.
# $/LicenseInfo$


import unittest
import logging
import pprint
from baseline_compare import AutobuildBaselineCompare
from autobuild import autobuild_tool_build as build
import autobuild.configfile as configfile
from autobuild.executable import Executable
import autobuild.common as common
import basetest
import tempfile
import os

# ****************************************************************************
#   TODO
# - Test for specific --build-dir (new select_directories() mechanism)
# - Test building to configuration-specific build directory
# - Test building to build trees for --all configurations
# - Test building to build directory(ies) for specified --configuration(s)
# ****************************************************************************
logger = logging.getLogger("autobuild.test_build")

class LocalBase(basetest.BaseTest, AutobuildBaselineCompare):
    def setUp(self):
        basetest.BaseTest.setUp(self)
        # We intend to ask our child autobuild command to run a script located
        # in this directory. Make sure this directory is on child autobuild's
        # PATH so we find it.
        os.environ["PATH"] = os.pathsep.join([os.path.abspath(os.path.dirname(__file__)),
                                              os.environ["PATH"]])
        # Create and return a config file appropriate for this test class.
        self.tmp_file = self.get_tmp_file(0)
        self.tmp_build_dir=tempfile.mkdtemp(prefix=os.path.dirname(self.tmp_file)+"/build-")
        self.config = self.get_config()
        self.config.save()

    def get_config(self):
        config = configfile.ConfigurationDescription(self.tmp_file)
        package = configfile.PackageDescription('test')
<<<<<<< HEAD
        package.license="LGPL"
        package.license_file="LICENSES/file"
        package.version="0"
        package.copyright="copy right"
=======
>>>>>>> a348e8a8
        platform = configfile.PlatformDescription()
        platform.build_directory = self.tmp_build_dir
        build_configuration = configfile.BuildConfigurationDescription()
        build_configuration.build = Executable(command="noop.py")
        build_configuration.default = True
        build_configuration.name = 'Release'
        platform.configurations['Release'] = build_configuration
        package.platforms[common.get_current_platform()] = platform
        config.package_description = package
        return config

    def tearDown(self):
        self.cleanup_tmp_file()
        if self.tmp_build_dir:
            basetest.clean_dir(self.tmp_build_dir)
        basetest.BaseTest.tearDown(self)

class TestBuild(LocalBase):
    def get_config(self):
        config = super(TestBuild, self).get_config()
        config.package_description.license = "LGPL"
        config.package_description.version = "0"
        logger.debug("config: %s" % pprint.pformat(config))
        return config

    def test_autobuild_build_default(self):
        self.autobuild('build', '--no-configure', '--config-file=' + self.tmp_file, '--id=123456')
        self.autobuild('build', '--config-file=' + self.tmp_file, '--id=123456', '--', '--foo', '-b')

    def test_autobuild_build_all(self):
        self.autobuild('build', '--config-file=' + self.tmp_file, '--id=123456', '-a')

    def test_autobuild_build_release(self):
        self.autobuild('build', '--config-file=' + self.tmp_file, '-c', 'Release', '--id=123456')

<<<<<<< HEAD
    def tearDown(self):
        self.cleanup_tmp_file()
        if self.tmp_build_dir:
            basetest.clean_dir(self.tmp_build_dir)
        basetest.BaseTest.tearDown(self)

class TestEnvironment(basetest.BaseTest, AutobuildBaselineCompare):
    def setUp(self):
        basetest.BaseTest.setUp(self)
        os.environ["PATH"] = os.pathsep.join([os.environ["PATH"], os.path.abspath(os.path.dirname(__file__))])
        self.tmp_file = self.get_tmp_file(0)
        self.config = configfile.ConfigurationDescription(self.tmp_file)
        package = configfile.PackageDescription('test')
        package.license="LGPL"
        package.license_file="LICENSES/file"
        package.copyright="no copy"
        platform = configfile.PlatformDescription()
        self.tmp_build_dir=tempfile.mkdtemp(prefix=os.path.dirname(self.tmp_file)+"/build-")
        platform.build_directory = self.tmp_build_dir
        build_configuration = configfile.BuildConfigurationDescription()
        build_configuration.build = Executable(command="envtest.py")
        build_configuration.default = True
        build_configuration.name = 'Release'
        platform.configurations['Release'] = build_configuration
        package.platforms[common.get_current_platform()] = platform
        self.config.package_description = package
        self.config.save()
=======
class TestEnvironment(LocalBase):
    def get_config(self):
        config = super(TestEnvironment, self).get_config()
        config.package_description.platforms[common.get_current_platform()] \
              .configurations["Release"].build = Executable(command="envtest.py")
        return config
>>>>>>> a348e8a8

    def test_env(self):
        # verify that the AUTOBUILD env var is set to point to something executable
        self.autobuild('build', '--no-configure', '--config-file=' + self.tmp_file, '--id=123456')

if __name__ == '__main__':
    unittest.main()<|MERGE_RESOLUTION|>--- conflicted
+++ resolved
@@ -59,13 +59,8 @@
     def get_config(self):
         config = configfile.ConfigurationDescription(self.tmp_file)
         package = configfile.PackageDescription('test')
-<<<<<<< HEAD
-        package.license="LGPL"
         package.license_file="LICENSES/file"
-        package.version="0"
         package.copyright="copy right"
-=======
->>>>>>> a348e8a8
         platform = configfile.PlatformDescription()
         platform.build_directory = self.tmp_build_dir
         build_configuration = configfile.BuildConfigurationDescription()
@@ -101,42 +96,15 @@
     def test_autobuild_build_release(self):
         self.autobuild('build', '--config-file=' + self.tmp_file, '-c', 'Release', '--id=123456')
 
-<<<<<<< HEAD
-    def tearDown(self):
-        self.cleanup_tmp_file()
-        if self.tmp_build_dir:
-            basetest.clean_dir(self.tmp_build_dir)
-        basetest.BaseTest.tearDown(self)
-
-class TestEnvironment(basetest.BaseTest, AutobuildBaselineCompare):
-    def setUp(self):
-        basetest.BaseTest.setUp(self)
-        os.environ["PATH"] = os.pathsep.join([os.environ["PATH"], os.path.abspath(os.path.dirname(__file__))])
-        self.tmp_file = self.get_tmp_file(0)
-        self.config = configfile.ConfigurationDescription(self.tmp_file)
-        package = configfile.PackageDescription('test')
-        package.license="LGPL"
-        package.license_file="LICENSES/file"
-        package.copyright="no copy"
-        platform = configfile.PlatformDescription()
-        self.tmp_build_dir=tempfile.mkdtemp(prefix=os.path.dirname(self.tmp_file)+"/build-")
-        platform.build_directory = self.tmp_build_dir
-        build_configuration = configfile.BuildConfigurationDescription()
-        build_configuration.build = Executable(command="envtest.py")
-        build_configuration.default = True
-        build_configuration.name = 'Release'
-        platform.configurations['Release'] = build_configuration
-        package.platforms[common.get_current_platform()] = platform
-        self.config.package_description = package
-        self.config.save()
-=======
 class TestEnvironment(LocalBase):
     def get_config(self):
         config = super(TestEnvironment, self).get_config()
         config.package_description.platforms[common.get_current_platform()] \
               .configurations["Release"].build = Executable(command="envtest.py")
         return config
->>>>>>> a348e8a8
+        package.license="LGPL"
+        package.license_file="LICENSES/file"
+        package.copyright="no copy"
 
     def test_env(self):
         # verify that the AUTOBUILD env var is set to point to something executable
