--- conflicted
+++ resolved
@@ -29,16 +29,11 @@
         parser.add_argument('archive', nargs=1,
                             help="specify the archive to upload to install-packages.lindenlab.com "
                                  "or to S3, as indicated by config file")
-<<<<<<< HEAD
         parser.add_argument('--upload-to-s3',
             action='store_true',
             default=False,
             dest='upload_to_s3',
             help="upload this archive to amazon S3")
-=======
-        parser.add_argument('--config-file', default=AUTOBUILD_CONFIG_FILE,
-                            dest='config_file',
-                            help='The file used to describe how to build the package.')
         parser.add_argument('--credentials', default="~/.s3curl",
                             dest='credentials',
                             help="The file containing s3 credentials. Currently this option is ignored and the default is hardcoded.  The default is $HOME/.s3curl (or %%USERPROFILE%%/.s3curl on windows).  see below for details")
@@ -53,7 +48,6 @@
   }"""
         # force argparse to output our epilog as-is instead of reformatting the whitespace
         parser.formatter_class = argparse.RawDescriptionHelpFormatter
->>>>>>> 098c55c2
 
     def run(self, args):
         # upload() is written to expect a list of files, and in fact at some
