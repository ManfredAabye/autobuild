# $LicenseInfo:firstyear=2010&license=mit$
# Copyright (c) 2010, Linden Research, Inc.
# $/LicenseInfo$

"""
Create archives of build output, ready for upload to the server.
"""

import sys
import os
import tarfile
import time
import re
import common
from connection import SCPConnection, S3Connection

# better way to do this?
S3Conn = S3Connection()
SCPConn = SCPConnection()

class ConfigError(Exception):
    pass

#
<<<<<<< HEAD
# Talking to remote servers
#

class Connection(object):
    """Shared methods for managing connections.
    """
    def fileExists(self, url):
        """Test to see if file exists on server.  Returns boolean.
        """
        try:
            response = urllib2.urlopen(url)
        except urllib2.HTTPError, e:
            if e.code == 404:
                return False
            raise
        else:
            return True


class SCPConnection(Connection):
    """Manage uploading files.  Never overwrite existing files.
    """
    def __init__(self, server="install-packages.lindenlab.com",
                 dest_dir="/local/www/install-packages/doc"):
        self.setDestination(server, dest_dir)

    # *TODO: make this method 'static'?
    # *TODO: fix docstring -- current docsctring should be comment in Pkg class
    def upload(self, files, server=None, dest_dir=None, dry_run=False):
        """Do this for all packages all the time!
        This is how we maintain backups of tarfiles(!!!).  Very important.
        @param filename Fully-qualified name of file to be uploaded
        """
        uploadables = []
        for file in files:
            if self.SCPFileExists(file, server, dest_dir):
                print ("Info: A file with name '%s' in dir '%s' already exists on %s. Not uploading." % (self.basename, self.dest_dir, self.server))
            else:
                uploadables.append(file)
        if uploadables:
            print "Uploading to: %s" % self.scp_dest
            command = [get_default_scp_command()] + uploadables + [self.scp_dest]
            if dry_run:
                print " ".join(command)
            else:
                subprocess.call(command) # interactive -- possible password req'd

    def SCPFileExists(self, filename, server=None, dest_dir=None):
        """Set member vars and check if file already exists on dest server.
        @param filename Full path to file to be uploaded.
        @param server If provided, specifies server to upload to.
        @param dest_dir If provided, specifies destination directory on server.
        @return Returns boolean indicating whether file exists on server.
        """
        self.setDestination(server, dest_dir)
        self.loadFile(filename)
        return self.fileExists(self.url)

    def setDestination(self, server, dest_dir):
        """Set destination to dest_dir on server."""
        if server:
            self.server = server
        if dest_dir != None:  # allow: == ""
            self.dest_dir = dest_dir
        if not self.server or self.dest_dir == None:
            raise SCPConnectionError("Both server and dest_dir must be set.")
        self.scp_dest = ':'.join([self.server, self.dest_dir])

    def getSCPUrl(self, filename):
        """Return the url the pkg would be at if on the server."""
        self.loadFile(filename)
        return self.SCPurl

    def loadFile(self, filename):
        """Set member vars based on filename."""
        self.filename = filename
        self.basename = os.path.basename(filename)
        # at final location, should be in root dir of served dir
        self.url = "http://" + self.server + "/" + self.basename
        self.SCPurl = "scp:" + self.scp_dest + "/" + self.basename

# *TODO make this use boto.s3 or something
class S3Connection(Connection):
    """Twiddly bits of talking to S3.  Hi S3!
    """
    exec_location = script_path      # offer option to specify this?
    exec_name = "s3curl.pl"
    S3executable = os.path.join(exec_location, exec_name)

    # keep S3 url http instead of https
    amazonS3_server = "http://s3.amazonaws.com/"
    S3_upload_params = {
            "S3_id": "--id=1E4G7QTW0VT7Z3KJSJ02",
            "S3_key": "--key=GuchuxQF1ADPCz3568ADS/Vc5bds807e7pj1ybU+",
            "perms": "--acl=public-read",
                        }

    def __init__(self, S3_dest_dir):
        """Set server dir for all transactions.
        Alternately, use member methods directly, supplying S3_dest_dir.
        """
        # here by design -- server dir should be specified explicitly
        self.S3_dest_dir = S3_dest_dir
        self._server_dir = self.amazonS3_server + self.S3_dest_dir

    def upload(self, filename, S3_dest_dir=None, dry_run=False):
        """Upload file specified by filename to S3.
        If file already exists at specified destination, raises exception.
        NOTE:  Knowest whither thou uploadest! Ill fortune will befall
        those who upload blindly.
        """
        if sys.platform == 'win32':
            raise UploadError("Error: Cannot upload to S3.  Helper script 's3curl.pl' is not Windows-compatible. Try uploading from a unix environment, or see the wiki for uploading to S3 from Windows.")
        if self.S3FileExists(filename, S3_dest_dir):
            print ("Info: A file with name '%s' in dir '%s' already exists on S3. Not uploading." % (self.basename, self.S3_dest_dir))
        else:  # elsing explicitly just because it makes me feel better. crazy?
            print "Uploading to: %s" % self.url
            params = ["perl", self.S3executable]  # windows users may not have file association
            params.extend(self.S3_upload_params.values())
            params.append(self.last_S3_param)
            #print "Executing: %s" % exec_str
            if dry_run:
                print " ".join(params)
            else:
                subprocess.call(params)

    def S3FileExists(self, filename, S3_dest_dir=None):
        """Set class vars and check if url for file exists on S3.
        @param filename Filename (incl. path) of file to be uploaded.
        @param S3_dest_dir If provided, (re-)sets destination dir on S3.
        @return Returns boolean indicating whether file already exists on S3.
        """
        self.setS3DestDir(S3_dest_dir)
        self.setS3FileParams(filename)
        return self.fileExists(self.url)

    def setS3DestDir(self, S3_dest_dir):
        """Set class vars for the destination dir on S3."""
        if S3_dest_dir != None:  # allow: == ""
            self.S3_dest_dir = S3_dest_dir
        if self.S3_dest_dir == None:
            raise S3ConnectionError("Error: S3 destination directory must be set.")
        self._server_dir = self.amazonS3_server + self.S3_dest_dir

    def getUrl(self, filename):
        """Return the url the pkg would be at if on the server."""
        self.setS3FileParams(filename)
        return self.url

    def setS3FileParams(self, filename):
        """Set parameters for upload that are file specific."""
        self.basename = os.path.basename(filename)
        self.url = self._server_dir + "/" + self.basename
        # yes, the " " really belongs after the "--".  Strange.
        self.last_S3_param = "-- " + self.url
        self.S3_upload_params['putstr'] = "--put="+filename


class ConnectionError(Exception):
    def __init__(self,msg):
        self.msg = msg

    def __str__(self):
        return repr(self.msg)

class S3ConnectionError(ConnectionError):
    pass

class SCPConnectionError(ConnectionError):
    pass


#
=======
>>>>>>> 66de80c2
# Packaging library files
#

class Package(object):
    """Package metadata and methods.
    """
    def __init__(self, pkgs, platforms, config_dir, tarfiledir, dry_run=False):
        self.pkgs = pkgs
        self.platforms = platforms
        self.dry_run = dry_run

        # making assumption here about location of config dir
        self.root = os.path.dirname(os.path.dirname(config_dir))
        self._setDirs(config_dir, tarfiledir)

        self.confFiles = {}
        self.tarfiles = {}
        if self.pkgs:
            # if user lists libs at cmd line, require config files
            self.requireConfigFile = True
        else:
            self.pkgs = self.listAll()
            self.requireConfigFile = False

    def create(self):
        """Create tarfiles.
        """
        for platform in self.platforms:
            tfile = self.tarfiles[platform]
            if self.confFiles[platform]:
                filelist = self.confFiles[platform].filelist

                # move to tree root of config_dir location
                curr_dir = os.getcwd()
                os.chdir(self.root)
                # pack tarfile
                tfile.packTarfile(filelist)
                # move back
                os.chdir(curr_dir)

    def _getTarFiles(self, version=None):
        """Populate list of tarfile objects.
        """
        if version:
            self.version = version
        else:
            try:
                self._getVersion()
            except:
                self.version = ""
        for platform in self.platforms:
            tfile = _TarfileObj(self, platform, self.dry_run)
            self.tarfiles[platform] = tfile

    def _getConfFiles(self):
        """Populate list of _ConfigFile objects.
        """
        filename = self.pkgname + ".txt"
        for platform in self.platforms:
            # setting config filename - make more explicit?
            conf_filename = os.path.join(self.config_dir, platform, filename)
            if self.requireConfigFile and not os.path.exists(conf_filename):
                # Possible expected case.
                raise ValueError("Manifest for library '%s' on platform %s does not exist.  Please create manifest section in autobuild.xml." % (self.pkgname, platform))
            if os.path.exists(conf_filename):
                self.confFiles[platform] = _ConfigFile(conf_filename)

    def _getVersion(self):
        """Create version string for use in filename."""
        vfile = open(os.path.join(self.config_dir, "versions.txt"), 'rb')
        version_strs = vfile.readlines()
        vfile.close()
        version = ""
        for line in version_strs:
            line = line.rstrip(os.linesep)
            parts = line.split(':')
            if parts[0] == self.pkgname:
                version = parts[1]
                break
        self.version = version

    # *NOTE: Possibly the root dir of checkout tree should be specified
    # instead of config dir?
    def _setDirs(self, config_dir, tarfiledir):
        """Config directory must exist.  If no tarfiledir set, create default.
        """
        if not os.path.exists(config_dir):
             raise ConfigError("Error: Config directory '%s' does not exist." % config_dir)
        if not tarfiledir:
            tarfiledir = os.path.join(self.root, "tarfile_tmp")
        else:
            tarfiledir = realpath(tarfiledir)  # if relative, get full path
        if not os.path.exists(tarfiledir):
            os.makedirs(tarfiledir)
        self.config_dir = config_dir
        self.tarfiledir = tarfiledir

    def listAll(self):
        """Return list of all pkgs found in dirs listed in platforms"""
        pkgs = []
        for platform in self.platforms:
            platform_dir = os.path.join(self.config_dir, platform)
            if not os.path.isdir(platform_dir):
                continue
            for config_file in os.listdir(platform_dir):
                # skip svn files/dirs
                if re.compile('.*\.svn.*').match(config_file):
                    continue
                filename = config_file[:-4]   # chop off ".txt"
                pkgs.append(filename)
        return pkgs

    def createAll(self, version=None):
        for lib in self.pkgs:
            self.pkgname = lib
            self._getConfFiles()
            self._getTarFiles(version)
            self.create()
        print ("Tarfiles written to '%s'." % (self.tarfiledir))


class _ConfigFile(object):
    """Maintain config data for a specific package/platform combo."""

    def __init__(self, filename):
        self.filename = filename
        self.filelist = []
        self._getConfigData()
        self._cleanFileList()

    def _getConfigData(self):
        """Read config file contents."""
        fh = open(self.filename)
        self.filelist = fh.readlines()
        fh.close()

    def _cleanFileList(self):
        """Generate file list from config file contents."""
        for i,file in enumerate(self.filelist):
             self.filelist[i] = file.rstrip(os.linesep)


# *TODO: rename class?  could be clearer. Note possible namespace collision
# with 'tarfile' module.
class _TarfileObj(object):
    """Tarfile operations, including creating valid name and creating new
    tarfile from filelist.
    """
    def __init__(self, pkg_obj, platform, dry_run=False):
        # fully-qualified filename
        self.pkg_obj = pkg_obj
        self.platform = platform
        self.dry_run = dry_run
        self._setTarfileName(self.pkg_obj, self.platform)

    def getTarfileName(self):
        return self.tarfilename

    def _setTarfileName(self, pkg_obj, platform):
        """Make a name that does not collide with existing tarfiles on servers.
        """
        fname_valid = False
        l_incr = (ord('a') - 1)  # accommodate first iteration
        # first name to try has no letter extension
        ch = ""
        while not fname_valid:
            tarfilename = self._makeTarfileName(pkg_obj, platform, ch)
            if SCPConn.SCPFileExists(tarfilename) == False and \
               S3Conn.S3FileExists(tarfilename) == False:
                fname_valid = True
            else:
                l_incr = l_incr + 1
                ch = chr(l_incr)
        self.tarfilename = tarfilename

    def _makeTarfileName(self, pkg_obj, platform, ch):
        """Generate tarfile name from parameters."""
        # filename example:
        # expat-1.95.8-darwin-20080810.tar.bz2
        todays_date = self._getDate()
        platform_string = getPlatformString(platform)
        parts = (pkg_obj.pkgname, pkg_obj.version, platform_string, todays_date + ch)
        filename = '-'.join([p for p in parts if p])
        filename = filename + ".tar.bz2"
        # Setting tarfilename -- make more explicit?
        tarfilename = os.path.join(pkg_obj.tarfiledir, filename)
        return tarfilename

    def packTarfile(self, filelist):
        """Pack tarfile from files in filelist."""
        print("Making tarfile: %s" % self.tarfilename)
        if not self.dry_run:
            if not os.path.exists(self.platform):
                os.makedirs(self.platform)
            tfile = tarfile.open(self.tarfilename, 'w:bz2')
            for file in filelist:
                print file
                try:
                    tfile.add(file)
                except:
                    print ("Error: unable to add %s" % file)
                    raise
            tfile.close()

    def _getDate(self):
        """Create date string for use in filename."""
        todays_date = time.strftime("%Y%m%d")
        return todays_date



def dissectPlatform(platform):
    """Try to get important parts from platform.
    @param platform can have the form: operating_system[/arch[/compiler[/compiler_version]]]
    """
    operating_system = ''
    arch = ''
    compiler = ''
    compiler_version = ''
    # extract the arch/compiler/compiler_version info, if any
    # platform can have the form: os[/arch[/compiler[/compiler_version]]]
    [dir, base] = os.path.split(platform)
    if dir != '':
        while dir != '':
            if arch != '':
                if compiler != '':
                    compiler_version = compiler
            compiler = arch
            arch = base
            new_dir = dir
            [dir, base] = os.path.split(new_dir)
        operating_system = base
    else:
        operating_system = platform
    return [operating_system, arch, compiler, compiler_version]


def getPlatformString(platform):
    """Return the filename string tha corresponds to a platform path
    @param platform can have the form: operating_system[/arch[/compiler[/compiler_version]]]
    """
    [operating_system, arch, compiler, compiler_version] = dissectPlatform(platform)
    platform_string = operating_system
    if arch != '':
        platform_string += '-' + arch
        if compiler != '':
            platform_string += '-' + compiler
            if compiler_version != '':
                platform_string += '-' + compiler_version
    return platform_string

# This function is intended for use by another Python script. It takes a
# specific argument list.
def make_tarfile(files, platforms, config_dir, tarfiledir, version, dry_run=False):
    pkg = Package(files, platforms, config_dir, tarfiledir, dry_run)
    pkg.createAll(version)

# This function is reached from autobuild_main, which always passes generic
# optparse-style (options, args).
def main(options, args):
    make_tarfile(args,
                 [options.platform] if options.platform else common.PLATFORMS,
                 os.path.realpath(options.configdir),
                 options.tarfiledir,
                 options.version,
                 options.dry_run)

    if options.dry_run:
        print "This was only a dry-run."

if __name__ == '__main__':
    sys.exit("Please invoke this script using 'autobuild package'")<|MERGE_RESOLUTION|>--- conflicted
+++ resolved
@@ -22,182 +22,6 @@
     pass
 
 #
-<<<<<<< HEAD
-# Talking to remote servers
-#
-
-class Connection(object):
-    """Shared methods for managing connections.
-    """
-    def fileExists(self, url):
-        """Test to see if file exists on server.  Returns boolean.
-        """
-        try:
-            response = urllib2.urlopen(url)
-        except urllib2.HTTPError, e:
-            if e.code == 404:
-                return False
-            raise
-        else:
-            return True
-
-
-class SCPConnection(Connection):
-    """Manage uploading files.  Never overwrite existing files.
-    """
-    def __init__(self, server="install-packages.lindenlab.com",
-                 dest_dir="/local/www/install-packages/doc"):
-        self.setDestination(server, dest_dir)
-
-    # *TODO: make this method 'static'?
-    # *TODO: fix docstring -- current docsctring should be comment in Pkg class
-    def upload(self, files, server=None, dest_dir=None, dry_run=False):
-        """Do this for all packages all the time!
-        This is how we maintain backups of tarfiles(!!!).  Very important.
-        @param filename Fully-qualified name of file to be uploaded
-        """
-        uploadables = []
-        for file in files:
-            if self.SCPFileExists(file, server, dest_dir):
-                print ("Info: A file with name '%s' in dir '%s' already exists on %s. Not uploading." % (self.basename, self.dest_dir, self.server))
-            else:
-                uploadables.append(file)
-        if uploadables:
-            print "Uploading to: %s" % self.scp_dest
-            command = [get_default_scp_command()] + uploadables + [self.scp_dest]
-            if dry_run:
-                print " ".join(command)
-            else:
-                subprocess.call(command) # interactive -- possible password req'd
-
-    def SCPFileExists(self, filename, server=None, dest_dir=None):
-        """Set member vars and check if file already exists on dest server.
-        @param filename Full path to file to be uploaded.
-        @param server If provided, specifies server to upload to.
-        @param dest_dir If provided, specifies destination directory on server.
-        @return Returns boolean indicating whether file exists on server.
-        """
-        self.setDestination(server, dest_dir)
-        self.loadFile(filename)
-        return self.fileExists(self.url)
-
-    def setDestination(self, server, dest_dir):
-        """Set destination to dest_dir on server."""
-        if server:
-            self.server = server
-        if dest_dir != None:  # allow: == ""
-            self.dest_dir = dest_dir
-        if not self.server or self.dest_dir == None:
-            raise SCPConnectionError("Both server and dest_dir must be set.")
-        self.scp_dest = ':'.join([self.server, self.dest_dir])
-
-    def getSCPUrl(self, filename):
-        """Return the url the pkg would be at if on the server."""
-        self.loadFile(filename)
-        return self.SCPurl
-
-    def loadFile(self, filename):
-        """Set member vars based on filename."""
-        self.filename = filename
-        self.basename = os.path.basename(filename)
-        # at final location, should be in root dir of served dir
-        self.url = "http://" + self.server + "/" + self.basename
-        self.SCPurl = "scp:" + self.scp_dest + "/" + self.basename
-
-# *TODO make this use boto.s3 or something
-class S3Connection(Connection):
-    """Twiddly bits of talking to S3.  Hi S3!
-    """
-    exec_location = script_path      # offer option to specify this?
-    exec_name = "s3curl.pl"
-    S3executable = os.path.join(exec_location, exec_name)
-
-    # keep S3 url http instead of https
-    amazonS3_server = "http://s3.amazonaws.com/"
-    S3_upload_params = {
-            "S3_id": "--id=1E4G7QTW0VT7Z3KJSJ02",
-            "S3_key": "--key=GuchuxQF1ADPCz3568ADS/Vc5bds807e7pj1ybU+",
-            "perms": "--acl=public-read",
-                        }
-
-    def __init__(self, S3_dest_dir):
-        """Set server dir for all transactions.
-        Alternately, use member methods directly, supplying S3_dest_dir.
-        """
-        # here by design -- server dir should be specified explicitly
-        self.S3_dest_dir = S3_dest_dir
-        self._server_dir = self.amazonS3_server + self.S3_dest_dir
-
-    def upload(self, filename, S3_dest_dir=None, dry_run=False):
-        """Upload file specified by filename to S3.
-        If file already exists at specified destination, raises exception.
-        NOTE:  Knowest whither thou uploadest! Ill fortune will befall
-        those who upload blindly.
-        """
-        if sys.platform == 'win32':
-            raise UploadError("Error: Cannot upload to S3.  Helper script 's3curl.pl' is not Windows-compatible. Try uploading from a unix environment, or see the wiki for uploading to S3 from Windows.")
-        if self.S3FileExists(filename, S3_dest_dir):
-            print ("Info: A file with name '%s' in dir '%s' already exists on S3. Not uploading." % (self.basename, self.S3_dest_dir))
-        else:  # elsing explicitly just because it makes me feel better. crazy?
-            print "Uploading to: %s" % self.url
-            params = ["perl", self.S3executable]  # windows users may not have file association
-            params.extend(self.S3_upload_params.values())
-            params.append(self.last_S3_param)
-            #print "Executing: %s" % exec_str
-            if dry_run:
-                print " ".join(params)
-            else:
-                subprocess.call(params)
-
-    def S3FileExists(self, filename, S3_dest_dir=None):
-        """Set class vars and check if url for file exists on S3.
-        @param filename Filename (incl. path) of file to be uploaded.
-        @param S3_dest_dir If provided, (re-)sets destination dir on S3.
-        @return Returns boolean indicating whether file already exists on S3.
-        """
-        self.setS3DestDir(S3_dest_dir)
-        self.setS3FileParams(filename)
-        return self.fileExists(self.url)
-
-    def setS3DestDir(self, S3_dest_dir):
-        """Set class vars for the destination dir on S3."""
-        if S3_dest_dir != None:  # allow: == ""
-            self.S3_dest_dir = S3_dest_dir
-        if self.S3_dest_dir == None:
-            raise S3ConnectionError("Error: S3 destination directory must be set.")
-        self._server_dir = self.amazonS3_server + self.S3_dest_dir
-
-    def getUrl(self, filename):
-        """Return the url the pkg would be at if on the server."""
-        self.setS3FileParams(filename)
-        return self.url
-
-    def setS3FileParams(self, filename):
-        """Set parameters for upload that are file specific."""
-        self.basename = os.path.basename(filename)
-        self.url = self._server_dir + "/" + self.basename
-        # yes, the " " really belongs after the "--".  Strange.
-        self.last_S3_param = "-- " + self.url
-        self.S3_upload_params['putstr'] = "--put="+filename
-
-
-class ConnectionError(Exception):
-    def __init__(self,msg):
-        self.msg = msg
-
-    def __str__(self):
-        return repr(self.msg)
-
-class S3ConnectionError(ConnectionError):
-    pass
-
-class SCPConnectionError(ConnectionError):
-    pass
-
-
-#
-=======
->>>>>>> 66de80c2
 # Packaging library files
 #
 
