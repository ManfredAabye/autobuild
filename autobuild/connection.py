--- conflicted
+++ resolved
@@ -211,15 +211,7 @@
         key = self._get_key(filename)
         return "%s%s/%s" % (self.amazonS3_server, self.bucket.name, self._get_key(filename).name)
 
-<<<<<<< HEAD
 def _load_s3curl_credentials():
-    """Helper function for loading 'lindenlab' s3 credentials from ~/.s3curl"""
-    credentials_file = os.path.expandvars("$HOME/.s3curl")
-    account_name = 'lindenlab'
-
-    # *HACK - half-assed regex for parsing the perl hash that s3curl.pl stores its credentials in
-=======
-def _load_s3curl_credentials(account_name = 'lindenlab', credentials_file=None):
     """
     Helper function for loading 'lindenlab' s3 credentials from s3curl.pl's ~/.s3curl config file
     see the README file in the s3curl distribution (http://developer.amazonwebservices.com/connect/entry.jspa?externalID=128)
@@ -235,7 +227,6 @@
     #       key => '01234567890abcdABCD/01234567890abcdABCD+',
     #   },
     #} 
->>>>>>> 098c55c2
     credentials_pattern = '%s\s*=>\s*{\s*id\s*=>\s*\'([^\']*)\'\s*,\s*key\s*=>\s*\'([^\']*)\',\s*}' % account_name
 
     try:
