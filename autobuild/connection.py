#!/usr/bin/python
"""\
@file   connection.py
@author Nat Goodspeed
@date   2010-04-20
@brief  Classes shared between package.py and upload.py

$LicenseInfo:firstyear=2010&license=internal$
Copyright (c) 2010, Linden Research, Inc.
$/LicenseInfo$
"""

import glob
import os
import re
import subprocess
import sys
import urllib2

import common
import boto.s3.connection

AutobuildError = common.AutobuildError

class ConnectionError(AutobuildError):
    def __init__(self,msg):
        self.msg = msg

    def __str__(self):
        return repr(self.msg)

class S3ConnectionError(ConnectionError):
    pass

class SCPConnectionError(ConnectionError):
    pass

#
# Talking to remote servers
#

class Connection(object):
    """Shared methods for managing connections.
    """
    def fileExists(self, url):
        """Test to see if file exists on server.  Returns boolean.
        """
        try:
            response = urllib2.urlopen(url)
        except urllib2.HTTPError, e:
            if e.code == 404:
                return False
            raise
        else:
            return True

class SCPConnection(Connection):
    """Manage uploading files.  Never overwrite existing files.
    """
    def __init__(self, server="install-packages.lindenlab.com",
                 dest_dir="/local/www/install-packages/doc"):
        self.setDestination(server, dest_dir)

    # *TODO: make this method 'static'?
    # *TODO: fix docstring -- current docsctring should be comment in Pkg class
    def upload(self, files, server=None, dest_dir=None, dry_run=False):
        """Do this for all packages all the time!
        This is how we maintain backups of tarfiles(!!!).  Very important.
        @param filename Fully-qualified name of file to be uploaded
        """
        uploadables = []
        uploaded = []
        for file in files:
            if self.SCPFileExists(file, server, dest_dir):
                print ("Info: A file with name '%s' in dir '%s' already exists on %s. Not uploading." % (self.basename, self.dest_dir, self.server))
            else:
                uploadables.append(file)
                uploaded.append(self.SCPurl)
        if uploadables:
            print "Uploading to: %s" % self.scp_dest
            command = [common.get_default_scp_command()] + uploadables + [self.scp_dest]
            if dry_run:
                print " ".join(command)
            else:
                rc = subprocess.call(command) # interactive -- possible password req'd
                if rc != 0:
                    raise SCPConnectionError("Failed to upload (rc %s): %s" % (rc, uploadables))
        return uploaded

    def SCPFileExists(self, filename, server=None, dest_dir=None):
        """Set member vars and check if file already exists on dest server.
        @param filename Full path to file to be uploaded.
        @param server If provided, specifies server to upload to.
        @param dest_dir If provided, specifies destination directory on server.
        @return Returns boolean indicating whether file exists on server.
        """
        self.setDestination(server, dest_dir)
        self.loadFile(filename)
        try:
            return self.fileExists(self.url)
        except urllib2.HTTPError, err:
            print >>sys.stderr, "\nChecking %s: %s: %s" % (self.url, err.__class__.__name__, err)
            raise

    def setDestination(self, server, dest_dir):
        """Set destination to dest_dir on server."""
        if server:
            self.server = server
        if dest_dir != None:  # allow: == ""
            self.dest_dir = dest_dir
        if not self.server or self.dest_dir == None:
            raise SCPConnectionError("Both server and dest_dir must be set.")
        self.scp_dest = ':'.join([self.server, self.dest_dir])

    def getSCPUrl(self, filename):
        """Return the url the pkg would be at if on the server."""
        self.loadFile(filename)
        return self.SCPurl

    def loadFile(self, filename):
        """Set member vars based on filename."""
        self.filename = filename
        self.basename = os.path.basename(filename)
        # at final location, should be in root dir of served dir
        self.url = "http://" + self.server + "/" + self.basename
        self.SCPurl = "scp:" + self.scp_dest + "/" + self.basename


class S3Connection(Connection):
    """Twiddly bits of talking to S3.  Hi S3!
    """
    # keep S3 url http instead of https
    amazonS3_server = "http://s3.amazonaws.com/"

    def __init__(self, S3_dest_dir="viewer-source-downloads/install_pkgs"):
        """Set server dir for all transactions.
        Alternately, use member methods directly, supplying S3_dest_dir.
        """

        S3_creds = _load_s3curl_credentials()

        # here by design -- server dir should be specified explicitly
        self.connection = boto.s3.connection.S3Connection(S3_creds['id'], S3_creds['key'])
        # in case S3_dest_dir is explicitly passed as None
        self.bucket = None
        self.partial_key = ""
        # initialize self.bucket, self.partial_key
        self.setS3DestDir(S3_dest_dir)

    def _get_key(self, pathname):
        """
        @param pathname Local filesystem pathname for which to get the
        corresponding S3 key object. Relies on the current self.bucket and
        self.partial_key (from S3_dest_dir). Extracts just the basename from
        pathname and glues it onto self.partial_key.
        """
        if self.bucket is None:
            # This object was initialized with S3_dest_dir=None, and we've
            # received no subsequent setS3DestDir() call with a non-None value.
            raise S3ConnectionError("Error: S3 destination directory must be set.")
        # I find new_key() a somewhat misleading method name: it doesn't have
        # any effect on S3; it merely instantiates a new Key object tied to
        # the bucket on which you make the call.
        return self.bucket.new_key('/'.join((self.partial_key, os.path.basename(pathname))))

    def upload(self, filename, S3_dest_dir=None, dry_run=False, S3_acl='public-read'):
        """Upload file specified by filename to S3.
        If file already exists at specified destination, raises exception.
        NOTE:  Knowest whither thou uploadest! Ill fortune will befall
        those who upload blindly.
        """
        if S3_dest_dir is not None:
            self.setS3DestDir(S3_dest_dir)
        # Get the S3 key object on which we can perform operations.
        key = self._get_key(filename)
        if key.exists():
            print ("A file with name '%s/%s' already exists on S3. Not uploading."
                   % (self.bucket.name, key.name))
            return False

        print "Uploading to: %s" % self.getUrl(filename)
        if not dry_run:
            key.set_contents_from_filename(filename)
            key.set_acl(S3_acl)
        # The True return is intended to indicate whether we were GOING to
        # upload the file: that is, whether it already existed. It's not
        # affected by dry_run because the caller knows perfectly well whether
        # s/he passed dry_run.
        return True

    def S3FileExists(self, filename):
        """Check if file exists on S3.
        @param filename Filename (incl. path) of file to be uploaded.
        @return Returns boolean indicating whether file already exists on S3.
        """
        return self._get_key(filename).exists()

    def setS3DestDir(self, S3_dest_dir):
        """Set class vars for the destination dir on S3."""
        if S3_dest_dir is None:  # allow: == ""
            return
        # We don't actually store S3_dest_dir itself any more. The important
        # side effect of setting S3_dest_dir is to set self.bucket and
        # self.partial_key.
        # To get the bucket name, split off only before the FIRST slash.
        bucketname, self.partial_key = S3_dest_dir.split('/', 1)
        self.bucket = self.connection.get_bucket(bucketname)

    def getUrl(self, filename):
        """Return the url the pkg would be at if on the server."""
        key = self._get_key(filename)
        return "%s%s/%s" % (self.amazonS3_server, self.bucket.name, self._get_key(filename).name)

def _load_s3curl_credentials(account_name = 'lindenlab', credentials_file=None):
    """Helper function for loading 'lindenlab' s3 credentials from ~/.s3curl"""
    credentials_path = os.path.expandvars("$HOME/.s3curl")

    # *HACK - half-assed regex for parsing the perl hash that s3curl.pl stores its credentials in
    credentials_pattern = '%s\s*=>\s*{\s*id\s*=>\s*\'([^\']*)\'\s*,\s*key\s*=>\s*\'([^\']*)\',\s*}' % account_name

    try:
        if not credentials_file:
            credentials_file = open(credentials_path)
        s3curl_text = credentials_file.read()

        m = re.search(credentials_pattern, s3curl_text, re.MULTILINE)
        creds = dict(id=m.group(1), key=m.group(2))
        return creds
    except IOError, err:
        # IOError happens when ~/.s3curl is missing
        raise S3ConnectionError("failed to find s3 credentials in '%s' -- see the README file in the s3curl distribution (http://developer.amazonwebservices.com/connect/entry.jspa?externalID=128)'" % credentials_file)
    except AttributeError, err:
        # AttributeError happens when regex doesn't find a match
<<<<<<< HEAD
        raise S3ConnectionError("failed to load s3 credentials from '%s' -- see the README file in the s3curl distribution (http://developer.amazonwebservices.com/connect/entry.jspa?externalID=128)'" % credentials_path)
=======
        raise S3ConnectionError("failed to parse s3 credentials from '%s' -- see the README file in the s3curl distribution (http://developer.amazonwebservices.com/connect/entry.jspa?externalID=128)'" % credentials_file)
>>>>>>> 8c2464f3
<|MERGE_RESOLUTION|>--- conflicted
+++ resolved
@@ -228,11 +228,7 @@
         return creds
     except IOError, err:
         # IOError happens when ~/.s3curl is missing
-        raise S3ConnectionError("failed to find s3 credentials in '%s' -- see the README file in the s3curl distribution (http://developer.amazonwebservices.com/connect/entry.jspa?externalID=128)'" % credentials_file)
+        raise S3ConnectionError("failed to find s3 credentials in '%s' -- see the README file in the s3curl distribution (http://developer.amazonwebservices.com/connect/entry.jspa?externalID=128)'" % credentials_path)
     except AttributeError, err:
         # AttributeError happens when regex doesn't find a match
-<<<<<<< HEAD
-        raise S3ConnectionError("failed to load s3 credentials from '%s' -- see the README file in the s3curl distribution (http://developer.amazonwebservices.com/connect/entry.jspa?externalID=128)'" % credentials_path)
-=======
-        raise S3ConnectionError("failed to parse s3 credentials from '%s' -- see the README file in the s3curl distribution (http://developer.amazonwebservices.com/connect/entry.jspa?externalID=128)'" % credentials_file)
->>>>>>> 8c2464f3
+        raise S3ConnectionError("failed to parse s3 credentials from '%s' -- see the README file in the s3curl distribution (http://developer.amazonwebservices.com/connect/entry.jspa?externalID=128)'" % credentials_path)